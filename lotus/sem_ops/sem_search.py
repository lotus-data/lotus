<<<<<<< HEAD
from typing import Optional
=======
from typing import Any

>>>>>>> 2480012a
import pandas as pd
import lotus
from lotus.types import RerankerOutput, RMOutput

@pd.api.extensions.register_dataframe_accessor("sem_search")
class SemSearchDataframe:
    """DataFrame accessor for semantic search."""

    def __init__(self, pandas_obj: Any):
        self._validate(pandas_obj)
        self._obj = pandas_obj

    @staticmethod
    def _validate(obj: Any) -> None:
        if not isinstance(obj, pd.DataFrame):
            raise AttributeError("Must be a DataFrame")

    def __call__(
        self,
        col_name: str,
        query: str,
        K: int | None = None,
        n_rerank: int | None = None,
        return_scores: bool = False,
        suffix: str = "_sim_score",
        chunk_size: int = -1  # New parameter for setting chunk size
    ) -> pd.DataFrame:
        """
        Perform semantic search on the DataFrame.

        Args:
            col_name (str): The column name to search on.
            query (str): The query string.
            K (int | None): The number of documents to retrieve.
            n_rerank (int | None): The number of documents to rerank.
            return_scores (bool): Whether to return the similarity scores.
            suffix (str): The suffix to append to the new column containing the similarity scores.
            chunk_size (int): The size of chunks for memory optimization (-1 to disable).

        Returns:
            pd.DataFrame: The DataFrame with the search results.
        """
        assert not (K is None and n_rerank is None), "K or n_rerank must be provided"

        if K is not None:
            # get retriever model and index
            rm = lotus.settings.rm
            col_index_dir = self._obj.attrs["index_dirs"][col_name]
            if rm.index_dir != col_index_dir:
                rm.load_index(col_index_dir)
            assert rm.index_dir == col_index_dir

            df_idxs = self._obj.index
            K = min(K, len(df_idxs))

            search_K = K
            while True:
<<<<<<< HEAD
                if chunk_size > 0:
                    # Process in specified chunk sizes to reduce memory usage
                    scores, doc_idxs = [], []
                    for start in range(0, search_K, chunk_size):
                        end = min(start + chunk_size, search_K)
                        chunk_scores, chunk_doc_idxs = rm(query, end - start)
                        scores.extend(chunk_scores[0])
                        doc_idxs.extend(chunk_doc_idxs[0])
                else:
                    scores, doc_idxs = rm(query, search_K)
                    doc_idxs = doc_idxs[0]
                    scores = scores[0]

=======
                rm_output: RMOutput = rm(query, search_K)
                doc_idxs = rm_output.indices[0]
                scores = rm_output.distances[0]
>>>>>>> 2480012a
                assert len(doc_idxs) == len(scores)

                postfiltered_doc_idxs = []
                postfiltered_scores = []
                for idx, score in zip(doc_idxs, scores):
                    if idx in df_idxs:
                        postfiltered_doc_idxs.append(idx)
                        postfiltered_scores.append(score)

                postfiltered_doc_idxs = postfiltered_doc_idxs[:K]
                postfiltered_scores = postfiltered_scores[:K]
                if len(postfiltered_doc_idxs) == K:
                    break
                search_K = search_K * 2

            new_df = self._obj.loc[postfiltered_doc_idxs]
            new_df.attrs["index_dirs"] = self._obj.attrs.get("index_dirs", None)

            if return_scores:
                new_df["vec_scores" + suffix] = postfiltered_scores
        else:
            new_df = self._obj

        if n_rerank is not None:
            docs = new_df[col_name].tolist()
            reranked_output: RerankerOutput = lotus.settings.reranker(query, docs, n_rerank)
            reranked_idxs = reranked_output.indices
            new_df = new_df.iloc[reranked_idxs]

        return new_df<|MERGE_RESOLUTION|>--- conflicted
+++ resolved
@@ -1,12 +1,8 @@
-<<<<<<< HEAD
-from typing import Optional
-=======
 from typing import Any
-
->>>>>>> 2480012a
 import pandas as pd
 import lotus
 from lotus.types import RerankerOutput, RMOutput
+
 
 @pd.api.extensions.register_dataframe_accessor("sem_search")
 class SemSearchDataframe:
@@ -61,25 +57,21 @@
 
             search_K = K
             while True:
-<<<<<<< HEAD
                 if chunk_size > 0:
                     # Process in specified chunk sizes to reduce memory usage
                     scores, doc_idxs = [], []
                     for start in range(0, search_K, chunk_size):
                         end = min(start + chunk_size, search_K)
-                        chunk_scores, chunk_doc_idxs = rm(query, end - start)
+                        rm_output: RMOutput = rm(query, end - start)
+                        chunk_scores = rm_output.distances[0]
+                        chunk_doc_idxs = rm_output.indices[0]                        
                         scores.extend(chunk_scores[0])
                         doc_idxs.extend(chunk_doc_idxs[0])
                 else:
-                    scores, doc_idxs = rm(query, search_K)
-                    doc_idxs = doc_idxs[0]
-                    scores = scores[0]
+                    rm_output: RMOutput = rm(query, search_K)
+                    doc_idxs = rm_output.indices[0]
+                    scores = rm_output.distances[0]
 
-=======
-                rm_output: RMOutput = rm(query, search_K)
-                doc_idxs = rm_output.indices[0]
-                scores = rm_output.distances[0]
->>>>>>> 2480012a
                 assert len(doc_idxs) == len(scores)
 
                 postfiltered_doc_idxs = []
