from typing import Any, Callable

import pandas as pd

import lotus
from lotus.cache import operator_cache
from lotus.models import LM
from lotus.templates import task_instructions
from lotus.types import LMOutput, PromptStrategy, SemanticExtractOutput, SemanticExtractPostprocessOutput
from lotus.utils import show_safe_mode

from .postprocessors import extract_postprocess


def sem_extract(
    docs: list[dict[str, Any]],
    model: LM,
    output_cols: dict[str, str | None],
    extract_quotes: bool = False,
    postprocessor: Callable[[list[str], lotus.models.LM, bool], SemanticExtractPostprocessOutput] = extract_postprocess,
    safe_mode: bool = False,
    progress_bar_desc: str = "Extracting",
    return_explanations: bool = False,
    prompt_strategy: PromptStrategy | None = None,
) -> SemanticExtractOutput:
    """
    Extracts structured attributes and values from a list of documents using a language model.

    This function uses a language model to extract specific information from documents
    and return it in a structured format. It can extract multiple attributes at once
    and optionally include quotes from the source text.

    Args:
        docs (list[dict[str, Any]]): The list of documents to extract from. Each
            document should be a dictionary containing multimodal information
            (text, images, etc.).
        model (lotus.models.LM): The language model instance to use for extraction.
            Must be properly configured with appropriate API keys and settings.
        output_cols (dict[str, str | None]): A mapping from desired output column
            names to optional descriptions. The descriptions help guide the model
            on what to extract. For example: {"sentiment": "positive/negative/neutral",
            "confidence": "0-1 scale"}.
        extract_quotes (bool, optional): Whether to extract supporting quotes from
            the source text for each extracted value. Defaults to False.
        postprocessor (Callable, optional): A function to post-process the model
            outputs. Should take (outputs, model, cot_reasoning) and return
            SemanticExtractPostprocessOutput. Defaults to extract_postprocess.
        safe_mode (bool, optional): Whether to enable safe mode with cost estimation.
            Defaults to False.
        progress_bar_desc (str, optional): Description for the progress bar.
            Defaults to "Extracting".
        return_explanations (bool, optional): Whether to return explanations for
            the extraction decisions. Useful for debugging and understanding
            model reasoning. Defaults to False.
        prompt_strategy (PromptStrategy | None, optional): The prompt strategy to use.
            Configures chain-of-thought, demonstrations, and bootstrapping. Defaults to None.


    Returns:
        SemanticExtractOutput: An object containing the extracted outputs, raw
            outputs, and explanations (if requested).

    Raises:
        ValueError: If the model is not properly configured or if there are
            issues with the input parameters.

    Example:
        >>> docs = [{"text": "The product is excellent with 5 stars"}]
        >>> model = LM(model="gpt-4o")
        >>> output_cols = {"sentiment": "positive/negative/neutral", "rating": "1-5 scale"}
        >>> result = sem_extract(docs, model, output_cols)
        >>> print(result.outputs)  # [{"sentiment": "positive", "rating": "5"}]

        >>> # Using PromptStrategy with chain-of-thought
        >>> from lotus.types import PromptStrategy
        >>> strat = PromptStrategy(cot=True)
        >>> result = sem_extract(docs, model, output_cols, prompt_strategy=strat)

        >>> # Using PromptStrategy with demonstrations
        >>> import pandas as pd
        >>> examples = pd.DataFrame({
        ...     'text': ['Great product!', 'Terrible service'],
        ...     'Answer': [{'sentiment': 'positive'}, {'sentiment': 'negative'}]
        ... })
        >>> strat = PromptStrategy(cot=True, dems=examples, max_dems=2)
        >>> result = sem_extract(docs, model, output_cols, prompt_strategy=strat)
    """
    # prepare model inputs
    inputs = []
    for doc in docs:
        prompt = task_instructions.extract_formatter(model, doc, output_cols, extract_quotes, prompt_strategy)
        lotus.logger.debug(f"input to model: {prompt}")
        lotus.logger.debug(f"inputs content to model: {[x.get('content') for x in prompt]}")
        inputs.append(prompt)

    # check if safe_mode is enabled
    if safe_mode:
        estimated_cost = sum(model.count_tokens(input) for input in inputs)
        estimated_LM_calls = len(docs)
        show_safe_mode(estimated_cost, estimated_LM_calls)

    # call model
    # Don't use JSON response format when CoT reasoning is enabled, as it prevents reasoning text
    if strategy in [ReasoningStrategy.COT, ReasoningStrategy.ZS_COT]:
        lm_output: LMOutput = model(inputs, progress_bar_desc=progress_bar_desc)
    else:
        lm_output = model(inputs, response_format={"type": "json_object"}, progress_bar_desc=progress_bar_desc)

    # post process results
<<<<<<< HEAD
    cot_reasoning = prompt_strategy is not None and prompt_strategy.cot
=======
    # Check if CoT reasoning is being used
    cot_reasoning = strategy in [ReasoningStrategy.COT, ReasoningStrategy.ZS_COT]
>>>>>>> 178c984f
    postprocess_output = postprocessor(lm_output.outputs, model, cot_reasoning)
    lotus.logger.debug(f"raw_outputs: {lm_output.outputs}")
    lotus.logger.debug(f"outputs: {postprocess_output.outputs}")
    lotus.logger.debug(f"explanations: {postprocess_output.explanations}")
    if safe_mode:
        model.print_total_usage()

    return SemanticExtractOutput(
        raw_outputs=postprocess_output.raw_outputs,
        outputs=postprocess_output.outputs,
        explanations=postprocess_output.explanations,
    )


@pd.api.extensions.register_dataframe_accessor("sem_extract")
class SemExtractDataFrame:
    """
    Extract structured attributes and values from a DataFrame.

    This method performs structured information extraction on the DataFrame
    content using specified input columns and output column definitions.
    It can extract multiple attributes simultaneously and add them as new
    columns to the DataFrame.

    Args:
        input_cols (list[str]): The columns that the model should extract
            information from. These columns will be used as input to the
            language model.
        output_cols (dict[str, str | None]): A mapping from desired output
            column names to optional descriptions. The descriptions help guide
            the model on what to extract. For example: {"sentiment": "positive/negative/neutral",
            "confidence": "0-1 scale"}.
        extract_quotes (bool, optional): Whether to extract supporting quotes
            from the source text for each extracted value. Defaults to False.
        postprocessor (Callable, optional): A function to post-process the model
            outputs. Should take (outputs, model, return_explanations) and return
            SemanticExtractPostprocessOutput. Defaults to extract_postprocess.
        return_raw_outputs (bool, optional): Whether to include raw model
            outputs in the output DataFrame. Useful for debugging.
            Defaults to False.
        safe_mode (bool, optional): Whether to enable safe mode with cost
            estimation. Defaults to False.
        progress_bar_desc (str, optional): Description for the progress bar.
            Defaults to "Extracting".
        return_explanations (bool, optional): Whether to include explanations
            in the output DataFrame. Useful for debugging and understanding
            model reasoning. Defaults to False.
        prompt_strategy (PromptStrategy | None, optional): The prompt strategy to use.
            Configures chain-of-thought, demonstrations, and bootstrapping. Defaults to None.


    Returns:
        pd.DataFrame: A DataFrame containing the original data plus the
            extracted attributes as new columns.

    Raises:
        ValueError: If the language model is not configured, if specified
            input columns don't exist in the DataFrame, or if there are
            other configuration issues.

    Example:
        >>> import pandas as pd
        >>> import lotus
        >>> from lotus.models import LM
        >>> lotus.settings.configure(lm=LM(model="gpt-4o-mini"))

        >>> df = pd.DataFrame({
        ...     'text': ['Great product!', 'Terrible service'],
        ...     'rating': [5, 1]
        ... })

        >>> df.sem_extract(
        ...     ['text'],
        ...     {'sentiment': 'positive/negative/neutral', 'emotion': 'joy/anger/sadness'}
        ... )
                    text  rating sentiment emotion
        0    Great product!    5  positive     joy
        1  Terrible service    1  negative   anger

        >>> # Using PromptStrategy with chain-of-thought
        >>> from lotus.types import PromptStrategy
        >>> strat = PromptStrategy(cot=True)
        >>> df.sem_extract(['text'], {'sentiment': 'positive/negative/neutral'}, prompt_strategy=strat)
    """

    def __init__(self, pandas_obj: pd.DataFrame):
        """
        Initialize the semantic extraction accessor.

        Args:
            pandas_obj (pd.DataFrame): The pandas DataFrame object to attach the accessor to.
        """
        self._validate(pandas_obj)
        self._obj = pandas_obj

    @staticmethod
    def _validate(obj: pd.DataFrame) -> None:
        """
        Validate that the object is a pandas DataFrame.

        Args:
            obj (pd.DataFrame): The object to validate.

        Raises:
            AttributeError: If the object is not a pandas DataFrame.
        """
        if not isinstance(obj, pd.DataFrame):
            raise AttributeError("Must be a DataFrame")

    @operator_cache
    def __call__(
        self,
        input_cols: list[str],
        output_cols: dict[str, str | None],
        extract_quotes: bool = False,
        postprocessor: Callable[
            [list[str], lotus.models.LM, bool], SemanticExtractPostprocessOutput
        ] = extract_postprocess,
        return_raw_outputs: bool = False,
        safe_mode: bool = False,
        progress_bar_desc: str = "Extracting",
        return_explanations: bool = False,
        prompt_strategy: PromptStrategy | None = None,
    ) -> pd.DataFrame:
        if lotus.settings.lm is None:
            raise ValueError(
                "The language model must be an instance of LM. Please configure a valid language model using lotus.settings.configure()"
            )

        # check that column exists
        for column in input_cols:
            if column not in self._obj.columns:
                raise ValueError(f"Column {column} not found in DataFrame")

        multimodal_data = task_instructions.df2multimodal_info(self._obj, input_cols)

        out = sem_extract(
            docs=multimodal_data,
            model=lotus.settings.lm,
            output_cols=output_cols,
            extract_quotes=extract_quotes,
            postprocessor=postprocessor,
            safe_mode=safe_mode,
            progress_bar_desc=progress_bar_desc,
            return_explanations=return_explanations,
            prompt_strategy=prompt_strategy,
        )

        new_df = self._obj.copy()
        indices = new_df.index.to_list()
        for i, output_dict in enumerate(out.outputs):
            if i >= len(indices):
                break
            for key, value in output_dict.items():
                if key not in new_df.columns:
                    new_df[key] = None
                new_df.loc[indices[i], key] = value

        if return_raw_outputs:
            new_df["raw_output"] = out.raw_outputs

        if return_explanations:
            new_df["explanation"] = out.explanations

        return new_df<|MERGE_RESOLUTION|>--- conflicted
+++ resolved
@@ -21,7 +21,7 @@
     safe_mode: bool = False,
     progress_bar_desc: str = "Extracting",
     return_explanations: bool = False,
-    prompt_strategy: PromptStrategy | None = None,
+    prompt_strategy: PromptStrategy = PromptStrategy(),
 ) -> SemanticExtractOutput:
     """
     Extracts structured attributes and values from a list of documents using a language model.
@@ -52,8 +52,8 @@
         return_explanations (bool, optional): Whether to return explanations for
             the extraction decisions. Useful for debugging and understanding
             model reasoning. Defaults to False.
-        prompt_strategy (PromptStrategy | None, optional): The prompt strategy to use.
-            Configures chain-of-thought, demonstrations, and bootstrapping. Defaults to None.
+        prompt_strategy (PromptStrategy, optional): The prompt strategy to use.
+            Configures chain-of-thought, demonstrations, and bootstrapping. Defaults to PromptStrategy().
 
 
     Returns:
@@ -101,18 +101,13 @@
 
     # call model
     # Don't use JSON response format when CoT reasoning is enabled, as it prevents reasoning text
-    if strategy in [ReasoningStrategy.COT, ReasoningStrategy.ZS_COT]:
+    if prompt_strategy.cot:
         lm_output: LMOutput = model(inputs, progress_bar_desc=progress_bar_desc)
     else:
         lm_output = model(inputs, response_format={"type": "json_object"}, progress_bar_desc=progress_bar_desc)
 
     # post process results
-<<<<<<< HEAD
-    cot_reasoning = prompt_strategy is not None and prompt_strategy.cot
-=======
-    # Check if CoT reasoning is being used
-    cot_reasoning = strategy in [ReasoningStrategy.COT, ReasoningStrategy.ZS_COT]
->>>>>>> 178c984f
+    cot_reasoning = prompt_strategy.cot
     postprocess_output = postprocessor(lm_output.outputs, model, cot_reasoning)
     lotus.logger.debug(f"raw_outputs: {lm_output.outputs}")
     lotus.logger.debug(f"outputs: {postprocess_output.outputs}")
@@ -160,8 +155,8 @@
         return_explanations (bool, optional): Whether to include explanations
             in the output DataFrame. Useful for debugging and understanding
             model reasoning. Defaults to False.
-        prompt_strategy (PromptStrategy | None, optional): The prompt strategy to use.
-            Configures chain-of-thought, demonstrations, and bootstrapping. Defaults to None.
+        prompt_strategy (PromptStrategy, optional): The prompt strategy to use.
+            Configures chain-of-thought, demonstrations, and bootstrapping. Defaults to PromptStrategy().
 
 
     Returns:
@@ -235,7 +230,7 @@
         safe_mode: bool = False,
         progress_bar_desc: str = "Extracting",
         return_explanations: bool = False,
-        prompt_strategy: PromptStrategy | None = None,
+        prompt_strategy: PromptStrategy = PromptStrategy(),
     ) -> pd.DataFrame:
         if lotus.settings.lm is None:
             raise ValueError(
