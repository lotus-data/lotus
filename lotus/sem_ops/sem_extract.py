--- conflicted
+++ resolved
@@ -1,4 +1,4 @@
-from typing import Callable
+from typing import Any, Callable
 
 import pandas as pd
 
@@ -11,16 +11,10 @@
 
 
 def sem_extract(
-<<<<<<< HEAD
     docs: list[dict[str, Any]],
-    model: lotus.models.LM,
-    user_instruction: str,
-=======
-    docs: list[str],
     model: LM,
     output_cols: dict[str, str | None],
     extract_quotes: bool = False,
->>>>>>> 92ebfeab
     postprocessor: Callable[[list[str]], SemanticExtractPostprocessOutput] = extract_postprocess,
 ) -> SemanticExtractOutput:
     """
@@ -94,23 +88,13 @@
             if column not in self._obj.columns:
                 raise ValueError(f"Column {column} not found in DataFrame")
 
-<<<<<<< HEAD
-        multimodal_data = task_instructions.df2multimodal_info(self._obj, col_li)
-        formatted_usr_instr = lotus.nl_expression.nle2str(user_instruction, col_li)
-
-        output = sem_extract(
-            multimodal_data,
-            lotus.settings.lm,
-            formatted_usr_instr,
-=======
-        docs = task_instructions.df2text(self._obj, input_cols)
+        multimodal_data = task_instructions.df2multimodal_info(self._obj, input_cols)
 
         out = sem_extract(
-            docs=docs,
+            docs=multimodal_data,
             model=lotus.settings.lm,
             output_cols=output_cols,
             extract_quotes=extract_quotes,
->>>>>>> 92ebfeab
             postprocessor=postprocessor,
         )
 
