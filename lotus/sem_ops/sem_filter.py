--- conflicted
+++ resolved
@@ -388,11 +388,7 @@
                 if col_name in df.columns:
                     i = 1
                     while f"{col_name}_{i}" in new_df.columns:
-<<<<<<< HEAD
-                        i +=1
-=======
                         i += 1
->>>>>>> 73d5a076
                     return f"{col_name}_{i}"
                 else:
                     return col_name
