from typing import Any

import numpy as np
import pandas as pd
from numpy.typing import NDArray

import lotus
from lotus.cache import operator_cache
from lotus.templates import task_instructions
from lotus.types import CascadeArgs, LMOutput, LogprobsForFilterCascade, ProxyModel, SemanticFilterOutput
from lotus.utils import show_safe_mode

from .cascade_utils import calibrate_llm_logprobs, importance_sampling, learn_cascade_thresholds
from .postprocessors import filter_postprocess


def sem_filter(
    docs: list[dict[str, Any]],
    model: lotus.models.LM,
    user_instruction: str,
    default: bool = True,
    examples_multimodal_data: list[dict[str, Any]] | None = None,
    examples_answers: list[bool] | None = None,
    cot_reasoning: list[str] | None = None,
    strategy: str | None = None,
    logprobs: bool = False,
    safe_mode: bool = False,
    show_progress_bar: bool = True,
    progress_bar_desc: str = "Filtering",
    additional_cot_instructions: str = "",
) -> SemanticFilterOutput:
    """
    Filters a list of documents based on a given user instruction using a language model.

    Args:
        docs (list[dict[str, Any]]): The list of documents to filter. Each document is a tuple of text and images.
        model (lotus.models.LM): The language model used for filtering.
        user_instruction (str): The user instruction for filtering.
        default (bool): The default value for filtering in case of parsing errors. Defaults to True.
        examples_multimodal_data (list[dict[str, Any]] | None): The text for examples. Defaults to None.
        examples_answers (list[bool] | None): The answers for examples. Defaults to None.
        cot_reasoning (list[str] | None): The reasoning for CoT. Defaults to None.
        logprobs (bool): Whether to return log probabilities. Defaults to False.
        additional_cot_instructions (str): Additional instructions for the CoT. Defaults to "".

    Returns:
        SemanticFilterOutput: The True/False outputs, raw outputs, and explanations, and log probabilities.
    """
    inputs = []
    for doc in docs:
        prompt = lotus.templates.task_instructions.filter_formatter(
            doc,
            user_instruction,
            examples_multimodal_data,
            examples_answers,
            cot_reasoning,
            strategy,
            reasoning_instructions=additional_cot_instructions,
        )
        lotus.logger.debug(f"input to model: {prompt}")
        inputs.append(prompt)
    kwargs: dict[str, Any] = {"logprobs": logprobs}

    if safe_mode:
        estimated_total_calls = len(docs)
        estimated_total_cost = sum(model.count_tokens(input) for input in inputs)
        show_safe_mode(estimated_total_cost, estimated_total_calls)

    lm_output: LMOutput = model(
        inputs, show_progress_bar=show_progress_bar, progress_bar_desc=progress_bar_desc, **kwargs
    )

    postprocess_output = filter_postprocess(lm_output.outputs, default=default)
    lotus.logger.debug(f"outputs: {postprocess_output.outputs}")
    lotus.logger.debug(f"raw_outputs: {postprocess_output.raw_outputs}")
    lotus.logger.debug(f"explanations: {postprocess_output.explanations}")

    if safe_mode:
        model.print_total_usage()

    return SemanticFilterOutput(
        raw_outputs=postprocess_output.raw_outputs,
        outputs=postprocess_output.outputs,
        explanations=postprocess_output.explanations,
        logprobs=lm_output.logprobs if logprobs else None,
    )


def learn_filter_cascade_thresholds(
    sample_multimodal_data: list[dict[str, Any]],
    lm: lotus.models.LM,
    formatted_usr_instr: str,
    default: bool,
    cascade_args: CascadeArgs,
    proxy_scores: list[float],
    sample_correction_factors: NDArray[np.float64],
    examples_multimodal_data: list[dict[str, Any]] | None = None,
    examples_answers: list[bool] | None = None,
    cot_reasoning: list[str] | None = None,
    strategy: str | None = None,
    additional_cot_instructions: str = "",
) -> tuple[float, float]:
    """Automatically learns the cascade thresholds for a cascade
    filter given a sample of data and doing a search across threshold
    to see what threshold gives the best accuracy."""

    try:
        large_outputs = sem_filter(
            sample_multimodal_data,
            lm,
            formatted_usr_instr,
            default=default,
            examples_multimodal_data=examples_multimodal_data,
            examples_answers=examples_answers,
            cot_reasoning=cot_reasoning,
            strategy=strategy,
            safe_mode=False,
            progress_bar_desc="Running oracle for threshold learning",
            additional_cot_instructions=additional_cot_instructions,
        ).outputs

        best_combination, _ = learn_cascade_thresholds(
            proxy_scores=proxy_scores,
            oracle_outputs=large_outputs,
            sample_correction_factors=sample_correction_factors,
            cascade_args=cascade_args,
        )

        lotus.logger.info(f"Learned cascade thresholds: {best_combination}")
        return best_combination

    except Exception as e:
        lotus.logger.error(f"Error while learning filter cascade thresholds: {e}")
        raise e


@pd.api.extensions.register_dataframe_accessor("sem_filter")
class SemFilterDataframe:
    """DataFrame accessor for semantic filter."""

    def __init__(self, pandas_obj: Any):
        self._validate(pandas_obj)
        self._obj = pandas_obj

    @staticmethod
    def _validate(obj: Any) -> None:
        # verify that the Series has the correct type
        if not isinstance(obj, pd.DataFrame):
            raise AttributeError("Must be a DataFrame")

    @operator_cache
    def __call__(
        self,
        user_instruction: str,
        return_raw_outputs: bool = False,
        return_explanations: bool = False,
        return_all: bool = False,
        default: bool = True,
        suffix: str = "_filter",
        examples: pd.DataFrame | None = None,
        helper_examples: pd.DataFrame | None = None,
        strategy: str | None = None,
        cascade_args: CascadeArgs | None = None,
        return_stats: bool = False,
        safe_mode: bool = False,
        progress_bar_desc: str = "Filtering",
        additional_cot_instructions: str = "",
    ) -> pd.DataFrame | tuple[pd.DataFrame, dict[str, Any]]:
        """
        Applies semantic filter over a dataframe.

        Args:
            user_instruction (str): The user instruction for filtering.
            return_raw_outputs (bool): Whether to return raw outputs. Defaults to False.
            default (bool): The default value for filtering in case of parsing errors. Defaults to True.
            suffix (str): The suffix for the new columns. Defaults to "_filter".
            examples (pd.DataFrame | None): The examples dataframe. Defaults to None.
            helper_examples (pd.DataFrame | None): The helper examples dataframe. Defaults to None.
            strategy (str | None): The reasoning strategy. Defaults to None.
            cascade_args (CascadeArgs | None): The arguments for join cascade. Defaults to None.
                recall_target (float | None): The target recall. Defaults to None.
                precision_target (float | None): The target precision when cascading. Defaults to None.
                sampling_percentage (float): The percentage of the data to sample when cascading. Defaults to 0.1.
                failure_probability (float): The failure probability when cascading. Defaults to 0.2.
            return_stats (bool): Whether to return statistics. Defaults to False.
            additional_cot_instructions (str): Additional instructions for the CoT. Defaults to "".

        Returns:
            pd.DataFrame | tuple[pd.DataFrame, dict[str, Any]]: The filtered dataframe or a tuple containing the filtered dataframe and statistics.
        """
        if lotus.settings.lm is None:
            raise ValueError(
                "The language model must be an instance of LM. Please configure a valid language model using lotus.settings.configure()"
            )

        stats = {}
        lotus.logger.debug(user_instruction)
        col_li = lotus.nl_expression.parse_cols(user_instruction)
        lotus.logger.debug(col_li)
        helper_strategy = strategy

        # check that column exists
        for column in col_li:
            if column not in self._obj.columns:
                raise ValueError(f"Column {column} not found in DataFrame")

        multimodal_data = task_instructions.df2multimodal_info(self._obj, col_li)
        lotus.logger.debug(multimodal_data)
        formatted_usr_instr = lotus.nl_expression.nle2str(user_instruction, col_li)

        examples_multimodal_data = None
        examples_answers = None
        cot_reasoning = None
        if examples is not None:
            assert "Answer" in examples.columns, "Answer must be a column in examples dataframe"
            examples_multimodal_data = task_instructions.df2multimodal_info(examples, col_li)
            examples_answers = examples["Answer"].tolist()

            if strategy == "cot" and "Reasoning" in examples.columns:
                cot_reasoning = examples["Reasoning"].tolist()

        pos_cascade_threshold, neg_cascade_threshold = None, None
        if cascade_args is not None:
            # Get few-shot examples for small LM
            helper_examples_multimodal_data = None
            helper_examples_answers = None
            helper_cot_reasoning = None
            if helper_examples is not None:
                assert "Answer" in helper_examples.columns, "Answer must be a column in examples dataframe"
                helper_examples_multimodal_data = task_instructions.df2multimodal_info(helper_examples, col_li)
                helper_examples_answers = helper_examples["Answer"].tolist()

                if helper_strategy == "cot" and "Reasoning" in helper_examples.columns:
                    helper_cot_reasoning = helper_examples["Reasoning"].tolist()

        if cascade_args:
            proxy_model = cascade_args.proxy_model
            if (
                cascade_args.recall_target is None
                or cascade_args.precision_target is None
                or cascade_args.failure_probability is None
            ):
                raise ValueError(
                    "Recall target, precision target, and confidence need to be specified for learned thresholds."
                )

<<<<<<< HEAD
            # Run small LM and get logits
            helper_output = sem_filter(
                multimodal_data,
                lotus.settings.helper_lm,
                formatted_usr_instr,
                default=default,
                examples_multimodal_data=helper_examples_multimodal_data,
                examples_answers=helper_examples_answers,
                cot_reasoning=helper_cot_reasoning,
                logprobs=True,
                strategy=helper_strategy,
                safe_mode=safe_mode,
                show_progress_bar=True,
                progress_bar_desc="Running helper LM",
                additional_cot_instructions=additional_cot_instructions,
            )
            helper_outputs, helper_logprobs = helper_output.outputs, helper_output.logprobs
            assert helper_logprobs is not None
            formatted_helper_logprobs: LogprobsForFilterCascade = (
                lotus.settings.helper_lm.format_logprobs_for_filter_cascade(helper_logprobs)
            )
            helper_true_probs = calibrate_llm_logprobs(formatted_helper_logprobs.true_probs, cascade_args)
=======
            # Get the proxy scores
            if proxy_model == ProxyModel.HELPER_LM:
                if not lotus.settings.helper_lm:
                    raise ValueError("Helper LM must be set in settings")

                if helper_strategy == "cot":
                    raise ValueError("CoT not supported for helper models in cascades.")
>>>>>>> 597d8c16

                # Run small LM and get logits
                helper_output = sem_filter(
                    multimodal_data,
                    lotus.settings.helper_lm,
                    formatted_usr_instr,
                    default=default,
                    examples_multimodal_data=helper_examples_multimodal_data,
                    examples_answers=helper_examples_answers,
                    cot_reasoning=helper_cot_reasoning,
                    logprobs=True,
                    strategy=helper_strategy,
                    safe_mode=safe_mode,
                    show_progress_bar=True,
                    progress_bar_desc="Running helper LM",
                )
                _, helper_logprobs = helper_output.outputs, helper_output.logprobs
                assert helper_logprobs is not None
                formatted_helper_logprobs: LogprobsForFilterCascade = (
                    lotus.settings.helper_lm.format_logprobs_for_filter_cascade(helper_logprobs)
                )
                proxy_scores = calibrate_llm_logprobs(formatted_helper_logprobs.true_probs, cascade_args)
            elif proxy_model == ProxyModel.EMBEDDING_MODEL:
                if not lotus.settings.rm:
                    raise ValueError("RM must be set in settings")

                # TODO: How to handle multiple columns?
                search_df = self._obj.sem_search(col_li[0], formatted_usr_instr, K=len(self._obj), return_scores=True)
                proxy_scores = search_df["vec_scores_sim_score"].tolist()

            sample_indices, correction_factors = importance_sampling(proxy_scores, cascade_args)
            sample_df = self._obj.loc[sample_indices]
            sample_multimodal_data = task_instructions.df2multimodal_info(sample_df, col_li)
            sample_proxy_scores = [proxy_scores[i] for i in sample_indices]
            sample_correction_factors = correction_factors[sample_indices]

            pos_cascade_threshold, neg_cascade_threshold = learn_filter_cascade_thresholds(
                sample_multimodal_data=sample_multimodal_data,
                lm=lotus.settings.lm,
                formatted_usr_instr=formatted_usr_instr,
                default=default,
                cascade_args=cascade_args,
                proxy_scores=sample_proxy_scores,
                sample_correction_factors=sample_correction_factors,
                examples_multimodal_data=examples_multimodal_data,
                examples_answers=examples_answers,
                cot_reasoning=cot_reasoning,
                strategy=strategy,
                additional_cot_instructions=additional_cot_instructions,
            )

            stats["pos_cascade_threshold"] = pos_cascade_threshold
            stats["neg_cascade_threshold"] = neg_cascade_threshold

        if pos_cascade_threshold is not None and neg_cascade_threshold is not None:
            stats["filters_resolved_by_helper_model"] = 0
            stats["filters_resolved_by_large_model"] = 0

            high_conf_idxs = set()
            proxy_outputs = [False] * len(multimodal_data)

            # Set proxy_outputs where confidence is high
            for idx_i in range(len(proxy_scores)):
                true_prob = proxy_scores[idx_i]
                if true_prob >= pos_cascade_threshold or true_prob <= neg_cascade_threshold:
                    high_conf_idxs.add(idx_i)
                    proxy_outputs[idx_i] = (
                        True
                        if true_prob >= pos_cascade_threshold
                        else False
                        if true_prob <= neg_cascade_threshold
                        else proxy_outputs[idx_i]
                    )

            lotus.logger.info(f"Num routed to smaller model: {len(high_conf_idxs)}")
            stats["num_routed_to_helper_model"] = len(high_conf_idxs)

            outputs: list[bool] = [False] * len(multimodal_data)
            raw_outputs: list[str] = [""] * len(multimodal_data)
            explanations: list[str | None] = [None] * len(multimodal_data)

            for idx in high_conf_idxs:
                outputs[idx] = proxy_outputs[idx]

            # If using helper LM, get raw outputs and explanations
            if proxy_model == ProxyModel.HELPER_LM:
                assert all(isinstance(x, str) for x in helper_output.explanations) or all(
                    x is None for x in helper_output.explanations
                )
                for idx in high_conf_idxs:
                    raw_outputs[idx] = helper_output.raw_outputs[idx]
                    explanations[idx] = helper_output.explanations[idx]

            # Send low confidence samples to large LM if any
            low_conf_idxs = sorted([i for i in range(len(proxy_outputs)) if i not in high_conf_idxs])
            low_conf_multimodal_data = [multimodal_data[idx] for idx in low_conf_idxs]
            if low_conf_idxs:
                large_output = sem_filter(
                    low_conf_multimodal_data,
                    lotus.settings.lm,
                    formatted_usr_instr,
                    default=default,
                    examples_multimodal_data=examples_multimodal_data,
                    examples_answers=examples_answers,
                    cot_reasoning=cot_reasoning,
                    strategy=strategy,
                    safe_mode=safe_mode,
                    progress_bar_desc="Running predicate evals with oracle LM",
                    additional_cot_instructions=additional_cot_instructions,
                )

                for idx, large_idx in enumerate(low_conf_idxs):
                    outputs[large_idx] = large_output.outputs[idx]
                    raw_outputs[large_idx] = large_output.raw_outputs[idx]
                    explanations[large_idx] = large_output.explanations[idx]

            stats["filters_resolved_by_helper_model"] += len(high_conf_idxs)
            stats["filters_resolved_by_large_model"] += len(low_conf_idxs)

        else:
            output = sem_filter(
                multimodal_data,
                lotus.settings.lm,
                formatted_usr_instr,
                default=default,
                examples_multimodal_data=examples_multimodal_data,
                examples_answers=examples_answers,
                cot_reasoning=cot_reasoning,
                strategy=strategy,
                safe_mode=safe_mode,
                show_progress_bar=True,
                progress_bar_desc=progress_bar_desc,
                additional_cot_instructions=additional_cot_instructions,
            )
            outputs = output.outputs
            raw_outputs = output.raw_outputs
            explanations = output.explanations

        if not return_all:
            # find indices where output is True
            ids = [i for i, x in enumerate(outputs) if x]
            idx_ids = [self._obj.index[i] for i, x in enumerate(outputs) if x]
            lotus.logger.debug(f"ids: {ids}")
            lotus.logger.debug(f"idx_ids: {idx_ids}")

            [outputs[i] for i in ids]
            filtered_explanations = [explanations[i] for i in ids]
            filtered_raw_outputs = [raw_outputs[i] for i in ids]
            lotus.logger.debug(f"filtered_raw_outputs: {filtered_raw_outputs}")

            new_df = self._obj.iloc[ids]
            new_df.attrs["index_dirs"] = self._obj.attrs.get("index_dirs", None)
        else:

            def get_out_col_name(df, col_name):
                if col_name in df.columns:
                    i = 1
                    while f"{col_name}_{i}" in new_df.columns:
                        i += 1
                    return f"{col_name}_{i}"
                else:
                    return col_name

            new_df = self._obj.copy()
            new_df[get_out_col_name(new_df, "filter_label")] = outputs
            filtered_explanations = explanations
            filtered_raw_outputs = raw_outputs

        # return rows where output is True
        if return_explanations and return_raw_outputs:
            new_df["explanation" + suffix] = filtered_explanations
            new_df["raw_output" + suffix] = filtered_raw_outputs
        elif return_explanations:
            new_df["explanation" + suffix] = filtered_explanations
        elif return_raw_outputs:
            new_df["raw_output" + suffix] = filtered_raw_outputs

        if return_stats:
            return new_df, stats

        return new_df<|MERGE_RESOLUTION|>--- conflicted
+++ resolved
@@ -244,30 +244,6 @@
                     "Recall target, precision target, and confidence need to be specified for learned thresholds."
                 )
 
-<<<<<<< HEAD
-            # Run small LM and get logits
-            helper_output = sem_filter(
-                multimodal_data,
-                lotus.settings.helper_lm,
-                formatted_usr_instr,
-                default=default,
-                examples_multimodal_data=helper_examples_multimodal_data,
-                examples_answers=helper_examples_answers,
-                cot_reasoning=helper_cot_reasoning,
-                logprobs=True,
-                strategy=helper_strategy,
-                safe_mode=safe_mode,
-                show_progress_bar=True,
-                progress_bar_desc="Running helper LM",
-                additional_cot_instructions=additional_cot_instructions,
-            )
-            helper_outputs, helper_logprobs = helper_output.outputs, helper_output.logprobs
-            assert helper_logprobs is not None
-            formatted_helper_logprobs: LogprobsForFilterCascade = (
-                lotus.settings.helper_lm.format_logprobs_for_filter_cascade(helper_logprobs)
-            )
-            helper_true_probs = calibrate_llm_logprobs(formatted_helper_logprobs.true_probs, cascade_args)
-=======
             # Get the proxy scores
             if proxy_model == ProxyModel.HELPER_LM:
                 if not lotus.settings.helper_lm:
@@ -275,7 +251,6 @@
 
                 if helper_strategy == "cot":
                     raise ValueError("CoT not supported for helper models in cascades.")
->>>>>>> 597d8c16
 
                 # Run small LM and get logits
                 helper_output = sem_filter(
