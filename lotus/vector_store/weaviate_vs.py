from typing import Any

import numpy as np
from numpy.typing import NDArray

from lotus.types import RMOutput
from lotus.vector_store.vs import VS

try:
    import weaviate
    from weaviate.classes.config import Configure, DataType, Property
    from weaviate.classes.init import Auth
    from weaviate.classes.query import Filter, MetadataQuery
<<<<<<< HEAD
except ImportError as err:
    raise ImportError("Please install the weaviate client") from err


class WeaviateVS(VS):
    def __init__(
        self, max_batch_size: int = 64, vector_index_config=Configure.VectorIndex.hnsw(), API_KEY=None, REST_URL=None
    ):
        weaviate_client: weaviate.WeaviateClient | None = None

        weaviate_client = weaviate.connect_to_weaviate_cloud(
            cluster_url=REST_URL,
            auth_credentials=Auth.api_key(API_KEY),
=======
except ImportError:
    weaviate = None


class WeaviateVS(VS):
    def __init__(self, vector_index_config=None, api_key: str | None = None, rest_url: str | None = None):
        if weaviate is None:
            raise ImportError("Please install the weaviate client using `pip install lotus[weaviate]`")

        super().__init__()
        self.client = weaviate.connect_to_weaviate_cloud(
            cluster_url=rest_url,
            auth_credentials=Auth.api_key(api_key),
>>>>>>> 09fde1af
        )

        if vector_index_config is None:
            vector_index_config = Configure.VectorIndex.hnsw()
        self.vector_index_config = vector_index_config
<<<<<<< HEAD
        self.embedding_dim: Optional[int] = None
=======
        self.embedding_dim: int | None = None
>>>>>>> 09fde1af

    def __del__(self):
        self.client.close()

<<<<<<< HEAD
    def get_collection_dimension(self, index_dir):
        if not self.embedding_dim:
            self.embedding_dim = self.client.collections.get(index_dir).config
        return self.embedding_dim

    def index(self, docs: pd.Series, embeddings, index_dir: str, **kwargs: dict[str, Any]):
=======
    def index(self, docs: list[str], embeddings: NDArray[np.float64], index_dir: str, **kwargs: dict[str, Any]):
>>>>>>> 09fde1af
        """Create a collection and add documents with their embeddings"""
        self.index_dir = index_dir

        if self.client.collections.exists(index_dir):
            self.client.collections.delete(index_dir)
            self.embedding_dim = np.reshape(embeddings, (len(embeddings), -1)).shape[1]

        collection = self.client.collections.create(
            name=index_dir,
            properties=[
                Property(name="content", data_type=DataType.TEXT),
                Property(
                    name="doc_id",
                    data_type=DataType.INT,
                ),
            ],
            vectorizer_config=None,  # No vectorizer needed as we provide vectors
            vector_index_config=self.vector_index_config,
        )

<<<<<<< HEAD
        # Generate embeddings for all documents
        docs_list = docs.tolist() if isinstance(docs, pd.Series) else docs

        # Add documents to collection with their embeddings
        with collection.batch.dynamic() as batch:
            for idx, (doc, embedding) in enumerate(zip(docs_list, embeddings)):
=======
        # Add documents to collection with their embeddings
        with collection.batch.dynamic() as batch:
            for idx, (doc, embedding) in enumerate(zip(docs, embeddings)):
>>>>>>> 09fde1af
                properties = {"content": doc, "doc_id": idx}
                batch.add_object(
                    properties=properties,
                    vector=embedding.tolist(),  # Provide pre-computed vector
                )

    def load_index(self, index_dir: str):
        """Load/set the collection name to use"""
        self.index_dir = index_dir
        # Verify collection exists
        try:
            self.client.collections.get(index_dir)
        except weaviate.exceptions.UnexpectedStatusCodeException:
            raise ValueError(f"Collection {index_dir} not found")

<<<<<<< HEAD
    def __call__(self, query_vectors, K: int, ids: Optional[list[int]] = None, **kwargs: dict[str, Any]) -> RMOutput:
=======
    def __call__(self, query_vectors, K: int, ids: list[int] | None = None, **kwargs: dict[str, Any]) -> RMOutput:
>>>>>>> 09fde1af
        """Perform vector search using pre-computed query vectors"""
        if self.index_dir is None:
            raise ValueError("No collection loaded. Call load_index first.")

        collection = self.client.collections.get(self.index_dir)

        # Perform searches
        results = []
        for query_vector in query_vectors:
            response = collection.query.near_vector(
                near_vector=query_vector.tolist(),
                limit=K,
                return_metadata=MetadataQuery(distance=True),
                filters=Filter.any_of([Filter.by_property("doc_id").equal(id) for id in ids])
                if ids is not None
                else None,
            )
            results.append(response)

        # Process results into expected format
        all_distances = []
        all_indices = []

        for result in results:
            objects = result.objects

<<<<<<< HEAD
            distances: List[float] = []
            indices = []
=======
            distances: list[float] = []
            indices: list[int] = []
>>>>>>> 09fde1af
            for obj in objects:
                indices.append(obj.properties.get("doc_id", -1))
                # Convert cosine distance to similarity score
                distance = obj.metadata.distance if obj.metadata and obj.metadata.distance is not None else 1.0
                distances.append(1 - distance)  # Convert distance to similarity
            # Pad results if fewer than K matches
            while len(indices) < K:
                indices.append(-1)
                distances.append(0.0)

            all_distances.append(distances)
            all_indices.append(indices)

        return RMOutput(
<<<<<<< HEAD
            distances=np.array(all_distances, dtype=np.float32).tolist(),  # type: ignore
            indices=np.array(all_indices, dtype=np.int64).tolist(),  # type: ignore
=======
            distances=np.array(all_distances, dtype=np.float32).tolist(),
            indices=np.array(all_indices, dtype=np.int64).tolist(),
>>>>>>> 09fde1af
        )

    def get_vectors_from_index(self, index_dir: str, ids: list[Any]) -> NDArray[np.float64]:
        raise NotImplementedError("Weaviate does not support get_vectors_from_index")<|MERGE_RESOLUTION|>--- conflicted
+++ resolved
@@ -11,21 +11,6 @@
     from weaviate.classes.config import Configure, DataType, Property
     from weaviate.classes.init import Auth
     from weaviate.classes.query import Filter, MetadataQuery
-<<<<<<< HEAD
-except ImportError as err:
-    raise ImportError("Please install the weaviate client") from err
-
-
-class WeaviateVS(VS):
-    def __init__(
-        self, max_batch_size: int = 64, vector_index_config=Configure.VectorIndex.hnsw(), API_KEY=None, REST_URL=None
-    ):
-        weaviate_client: weaviate.WeaviateClient | None = None
-
-        weaviate_client = weaviate.connect_to_weaviate_cloud(
-            cluster_url=REST_URL,
-            auth_credentials=Auth.api_key(API_KEY),
-=======
 except ImportError:
     weaviate = None
 
@@ -39,31 +24,17 @@
         self.client = weaviate.connect_to_weaviate_cloud(
             cluster_url=rest_url,
             auth_credentials=Auth.api_key(api_key),
->>>>>>> 09fde1af
         )
 
         if vector_index_config is None:
             vector_index_config = Configure.VectorIndex.hnsw()
         self.vector_index_config = vector_index_config
-<<<<<<< HEAD
-        self.embedding_dim: Optional[int] = None
-=======
         self.embedding_dim: int | None = None
->>>>>>> 09fde1af
 
     def __del__(self):
         self.client.close()
 
-<<<<<<< HEAD
-    def get_collection_dimension(self, index_dir):
-        if not self.embedding_dim:
-            self.embedding_dim = self.client.collections.get(index_dir).config
-        return self.embedding_dim
-
-    def index(self, docs: pd.Series, embeddings, index_dir: str, **kwargs: dict[str, Any]):
-=======
     def index(self, docs: list[str], embeddings: NDArray[np.float64], index_dir: str, **kwargs: dict[str, Any]):
->>>>>>> 09fde1af
         """Create a collection and add documents with their embeddings"""
         self.index_dir = index_dir
 
@@ -84,18 +55,9 @@
             vector_index_config=self.vector_index_config,
         )
 
-<<<<<<< HEAD
-        # Generate embeddings for all documents
-        docs_list = docs.tolist() if isinstance(docs, pd.Series) else docs
-
-        # Add documents to collection with their embeddings
-        with collection.batch.dynamic() as batch:
-            for idx, (doc, embedding) in enumerate(zip(docs_list, embeddings)):
-=======
         # Add documents to collection with their embeddings
         with collection.batch.dynamic() as batch:
             for idx, (doc, embedding) in enumerate(zip(docs, embeddings)):
->>>>>>> 09fde1af
                 properties = {"content": doc, "doc_id": idx}
                 batch.add_object(
                     properties=properties,
@@ -111,11 +73,7 @@
         except weaviate.exceptions.UnexpectedStatusCodeException:
             raise ValueError(f"Collection {index_dir} not found")
 
-<<<<<<< HEAD
-    def __call__(self, query_vectors, K: int, ids: Optional[list[int]] = None, **kwargs: dict[str, Any]) -> RMOutput:
-=======
     def __call__(self, query_vectors, K: int, ids: list[int] | None = None, **kwargs: dict[str, Any]) -> RMOutput:
->>>>>>> 09fde1af
         """Perform vector search using pre-computed query vectors"""
         if self.index_dir is None:
             raise ValueError("No collection loaded. Call load_index first.")
@@ -142,13 +100,8 @@
         for result in results:
             objects = result.objects
 
-<<<<<<< HEAD
-            distances: List[float] = []
-            indices = []
-=======
             distances: list[float] = []
             indices: list[int] = []
->>>>>>> 09fde1af
             for obj in objects:
                 indices.append(obj.properties.get("doc_id", -1))
                 # Convert cosine distance to similarity score
@@ -163,13 +116,8 @@
             all_indices.append(indices)
 
         return RMOutput(
-<<<<<<< HEAD
             distances=np.array(all_distances, dtype=np.float32).tolist(),  # type: ignore
             indices=np.array(all_indices, dtype=np.int64).tolist(),  # type: ignore
-=======
-            distances=np.array(all_distances, dtype=np.float32).tolist(),
-            indices=np.array(all_indices, dtype=np.int64).tolist(),
->>>>>>> 09fde1af
         )
 
     def get_vectors_from_index(self, index_dir: str, ids: list[Any]) -> NDArray[np.float64]:
