--- conflicted
+++ resolved
@@ -1,9 +1,6 @@
-<<<<<<< HEAD
+import base64
 import time
-=======
-import base64
 from io import BytesIO
->>>>>>> c7ed69ad
 from typing import Callable
 
 import numpy as np
@@ -64,19 +61,6 @@
     return ret
 
 
-<<<<<<< HEAD
-def show_safe_mode(estimated_cost, estimated_LM_calls):
-    print(f"Estimated cost: {estimated_cost} tokens")
-    print(f"Estimated LM calls: {estimated_LM_calls}")
-    try:
-        for i in range(5, 0, -1):
-            print(f"Proceeding execution in {i} seconds... Press CTRL+C to cancel", end="\r")
-            time.sleep(1)
-            print(" " * 30, end="\r")
-    except KeyboardInterrupt:
-        print("\nExecution cancelled by user")
-        exit(0)
-=======
 def fetch_image(image: str | np.ndarray | Image.Image | None, image_type: str = "Image") -> Image.Image | str | None:
     if image is None:
         return None
@@ -123,4 +107,16 @@
         return "data:image/png;base64," + base64.b64encode(buffered.getvalue()).decode("utf-8")
 
     return image_obj
->>>>>>> c7ed69ad
+
+
+def show_safe_mode(estimated_cost, estimated_LM_calls):
+    print(f"Estimated cost: {estimated_cost} tokens")
+    print(f"Estimated LM calls: {estimated_LM_calls}")
+    try:
+        for i in range(5, 0, -1):
+            print(f"Proceeding execution in {i} seconds... Press CTRL+C to cancel", end="\r")
+            time.sleep(1)
+            print(" " * 30, end="\r")
+    except KeyboardInterrupt:
+        print("\nExecution cancelled by user")
+        exit(0)