from typing import Any

import pandas as pd

from lotus.dtype_extensions import ImageDtype


def context_formatter(
    multimodal_data: dict[str, Any] | str,
) -> tuple[str, list[dict[str, str]]]:
    if isinstance(multimodal_data, str):
        text = multimodal_data
        image_inputs: list[dict[str, str]] = []
    elif isinstance(multimodal_data, dict):
        image_data: dict[str, str] = multimodal_data.get("image", {})
        _image_inputs: list[tuple[dict, dict]] = [
            (
                {
                    "type": "text",
                    "text": f"[{key.capitalize()}]: \n",
                },
                {
                    "type": "image_url",
                    "image_url": {"url": base64_image},
                },
            )
            for key, base64_image in image_data.items()
        ]
        image_inputs = [m for image_input in _image_inputs for m in image_input]
        text = multimodal_data["text"] or ""
    else:
        raise ValueError("multimodal_data must be a dictionary or a string")
    return text, image_inputs


def user_message_formatter(
    multimodal_data: dict[str, Any] | str,
    user_instruction_with_tag: str,
) -> dict[str, Any]:
    text, image_inputs = context_formatter(multimodal_data)
    if not image_inputs or len(image_inputs) == 0:
        return {
            "role": "user",
            "content": f"Context:\n{text}\n\n{user_instruction_with_tag}",
        }
    return {
        "role": "user",
        "content": [{"type": "text", "text": f"Context:\n{text}"}]
        + image_inputs
        + [{"type": "text", "text": f"\n\n{user_instruction_with_tag}"}],
    }


def filter_formatter_cot(
    multimodal_data: dict[str, Any],
    user_instruction: str,
    examples_multimodal_data: list[dict[str, Any]],
    examples_answer: list[bool],
    cot_reasoning: list[str],
) -> list[dict[str, str]]:
    sys_instruction = (
        "The user will provide a claim and some relevant context.\n"
        "Your job is to determine whether the claim is true for the given context.\n"
        'First give your reasoning. Then you MUST end your output with "Answer: True or False"'
    )
    messages = [
        {"role": "system", "content": sys_instruction},
    ]

    for idx in range(len(examples_multimodal_data)):
        ex_multimodal_data = examples_multimodal_data[idx]
        ex_ans = examples_answer[idx]
        cot = cot_reasoning[idx]
        messages.extend(
            [
                user_message_formatter(ex_multimodal_data, f"Claim: {user_instruction}"),
                {
                    "role": "assistant",
                    "content": f"Reasoning:\n{cot}\n\nAnswer: {ex_ans}",
                },
            ]
        )

    messages.append(user_message_formatter(multimodal_data, f"Claim: {user_instruction}"))
    return messages


def filter_formatter_zs_cot(
    multimodal_data: dict[str, Any],
    user_instruction: str,
) -> list[dict[str, str]]:
    sys_instruction = (
        "The user will provide a claim and some relevant context.\n"
        "Your job is to determine whether the claim is true for the given context.\n"
        'First give your reasoning. Then you MUST end your output with "Answer: True or False"'
    )
    messages = [
        {"role": "system", "content": sys_instruction},
    ]

    messages.append(user_message_formatter(multimodal_data, f"Claim: {user_instruction}"))
    return messages


def filter_formatter(
    multimodal_data: dict[str, Any],
    user_instruction: str,
    examples_multimodal_data: list[dict[str, Any]] | None = None,
    examples_answer: list[bool] | None = None,
    cot_reasoning: list[str] | None = None,
    strategy: str | None = None,
) -> list[dict[str, str]]:
    if cot_reasoning:
        assert examples_multimodal_data is not None and examples_answer is not None
        return filter_formatter_cot(
            multimodal_data, user_instruction, examples_multimodal_data, examples_answer, cot_reasoning
        )
    elif strategy == "zs-cot":
        return filter_formatter_zs_cot(multimodal_data, user_instruction)

    sys_instruction = (
        "The user will provide a claim and some relevant context.\n"
        "Your job is to determine whether the claim is true for the given context.\n"
        'You must answer with a single word, "True" or "False".'
    )
    messages = [
        {"role": "system", "content": sys_instruction},
    ]

    if examples_multimodal_data:
        assert examples_answer is not None
        assert isinstance(examples_multimodal_data, list) and isinstance(examples_answer, list)
        for i in range(len(examples_multimodal_data)):
            ex_multimodal_data = examples_multimodal_data[i]
            ex_ans = examples_answer[i]
            messages.extend(
                [
                    user_message_formatter(ex_multimodal_data, f"Claim: {user_instruction}"),
                    {"role": "assistant", "content": str(ex_ans)},
                ]
            )

    messages.append(user_message_formatter(multimodal_data, f"Claim: {user_instruction}"))
    return messages


def map_formatter_cot(
    multimodal_data: dict[str, Any],
    user_instruction: str,
    examples_multimodal_data: list[dict[str, Any]],
    examples_answer: list[str],
    cot_reasoning: list[str],
) -> list[dict[str, str]]:
    sys_instruction = (
        "The user will provide an instruction and some relevant context.\n"
        "Your job is to answer the user's instruction given the context."
        "You must give your reasoning and then your final answer"
    )
    messages = [
        {"role": "system", "content": sys_instruction},
    ]

    for idx in range(len(examples_multimodal_data)):
        ex_df_txt = examples_multimodal_data[idx]
        ex_ans = examples_answer[idx]
        cot = cot_reasoning[idx]
        messages.extend(
            [
                user_message_formatter(ex_df_txt, f"Instruction: {user_instruction}"),
                {
                    "role": "assistant",
                    "content": f"Reasoning:\n{cot}\n\nAnswer: {ex_ans}",
                },
            ]
        )

    messages.append(user_message_formatter(multimodal_data, f"Instruction: {user_instruction}"))
    return messages


def map_formatter_zs_cot(
    multimodal_data: dict[str, Any],
    user_instruction: str,
) -> list[dict[str, str]]:
    sys_instruction = (
        "The user will provide an instruction and some relevant context.\n"
        "Your job is to answer the user's instruction given the context."
        'First give your reasoning. Then you MUST end your output with "Answer: your answer"'
    )
    messages = [
        {"role": "system", "content": sys_instruction},
    ]

    messages.append(user_message_formatter(multimodal_data, f"Instruction: {user_instruction}"))
    return messages


def map_formatter(
    multimodal_data: dict[str, Any],
    user_instruction: str,
    examples_multimodal_data: list[dict[str, Any]] | None = None,
    examples_answer: list[str] | None = None,
    cot_reasoning: list[str] | None = None,
    strategy: str | None = None,
) -> list[dict[str, str]]:
    if cot_reasoning:
        assert examples_multimodal_data is not None and examples_answer is not None
        return map_formatter_cot(
            multimodal_data, user_instruction, examples_multimodal_data, examples_answer, cot_reasoning
        )
    elif strategy == "zs-cot":
        return map_formatter_zs_cot(multimodal_data, user_instruction)

    sys_instruction = (
        "The user will provide an instruction and some relevant context.\n"
        "Your job is to answer the user's instruction given the context."
    )
    messages = [
        {"role": "system", "content": sys_instruction},
    ]

    if examples_multimodal_data:
        assert examples_answer is not None
        for ex_df_txt, ex_ans in zip(examples_multimodal_data, examples_answer):
            messages.extend(
                [
                    user_message_formatter(ex_df_txt, f"Instruction: {user_instruction}"),
                    {"role": "assistant", "content": str(ex_ans)},
                ]
            )

    messages.append(user_message_formatter(multimodal_data, f"Instruction: {user_instruction}"))
    return messages


<<<<<<< HEAD
def extract_formatter(multimodal_data: dict[str, Any], user_instruction: str) -> list[dict[str, str]]:
=======
def extract_formatter(
    df_text: str, output_cols: dict[str, str | None], extract_quotes: bool = True
) -> list[dict[str, str]]:
    output_col_names = list(output_cols.keys())
    # Set the description to be the key if no value is provided
    output_cols_with_desc: dict[str, str] = {col: col if desc is None else desc for col, desc in output_cols.items()}

    all_fields = output_col_names
    if extract_quotes:
        quote_fields = [f"{col}_quote" for col in output_col_names]
        all_fields += quote_fields

    fields_str = ", ".join(all_fields)

>>>>>>> 92ebfeab
    sys_instruction = (
        "The user will provide the columns that need to be extracted and some relevant context.\n"
        f"Your job is to extract these columns and provide only a concise value for each field "
        f"and the corresponding full quote for each field in the '{', '.join([f'{col}_quote' for col in output_col_names])}' fields.\n"
        f"Here is a description of each field: {output_cols_with_desc}\n"
        f"The response should be valid JSON format with the following fields: {fields_str}.\n"
    )

    messages = [
        {"role": "system", "content": sys_instruction},
<<<<<<< HEAD
        user_message_formatter(multimodal_data, f"Instruction: {user_instruction}"),
=======
        {
            "role": "user",
            "content": f"Context:\n{df_text}",
        },
>>>>>>> 92ebfeab
    ]
    return messages


# returns a list of strings corresponding to df rows
def df2text(df: pd.DataFrame, cols: list[str]) -> list[str]:
    """Formats the given DataFrame into a string containing info from cols."""

    def format_row(x: pd.Series, cols: list[str]) -> str:
        return "".join([f"[{cols[i].capitalize()}]: «{x[cols[i]]}»\n" for i in range(len(cols))])

    # take cols that are in df
    cols = [col for col in cols if col in df.columns]
    if len(cols) == 0:
        return [""] * len(df)
    formatted_rows: list[str] = df.apply(lambda x: format_row(x, cols), axis=1).tolist()
    return formatted_rows


def df2multimodal_info(df: pd.DataFrame, cols: list[str]) -> list[dict[str, Any]]:
    """
    Formats the given DataFrame into a string containing info from cols.
    Return a list of dictionaries, each containing text and image data.
    """
    image_cols = [col for col in cols if isinstance(df[col].dtype, ImageDtype)]
    text_cols = [col for col in cols if col not in image_cols]
    text_rows = df2text(df, text_cols)
    multimodal_data = [
        {
            "text": text_rows[i],
            "image": {col.capitalize(): df[col].array.get_image(i, "base64") for col in image_cols},
        }
        for i in range(len(df))
    ]
    return multimodal_data


def merge_multimodal_info(first: list[dict[str, Any]], second: list[dict[str, Any]]) -> list[dict[str, Any]]:
    """
    Merges two multimodal info lists into one. Each row of first is merged with each row of second.

    Args:
        first: list of multimodal info dictionaries
        second: list of multimodal info dictionaries

    Returns:
        list of merged multimodal info dictionaries
    """
    return [
        {
            "text": f"{first[i]['text']}\n{second[j]['text']}"
            if first[i]["text"] != "" and second[j]["text"] != ""
            else first[i]["text"] + second[j]["text"],
            "image": {**first[i]["image"], **second[j]["image"]},
        }
        for i in range(len(first))
        for j in range(len(second))
    ]


def li2text(li: list[str], name: str) -> str:
    return "".join([f"[{name}] {li[i]}\n" for i in range(len(li))])<|MERGE_RESOLUTION|>--- conflicted
+++ resolved
@@ -35,7 +35,7 @@
 
 def user_message_formatter(
     multimodal_data: dict[str, Any] | str,
-    user_instruction_with_tag: str,
+    user_instruction_with_tag: str | None = None,
 ) -> dict[str, Any]:
     text, image_inputs = context_formatter(multimodal_data)
     if not image_inputs or len(image_inputs) == 0:
@@ -43,11 +43,12 @@
             "role": "user",
             "content": f"Context:\n{text}\n\n{user_instruction_with_tag}",
         }
+    content = [{"type": "text", "text": f"Context:\n{text}"}] + image_inputs
+    if user_instruction_with_tag:
+        content.append({"type": "text", "text": f"\n\n{user_instruction_with_tag}"})
     return {
         "role": "user",
-        "content": [{"type": "text", "text": f"Context:\n{text}"}]
-        + image_inputs
-        + [{"type": "text", "text": f"\n\n{user_instruction_with_tag}"}],
+        "content": content,
     }
 
 
@@ -233,11 +234,8 @@
     return messages
 
 
-<<<<<<< HEAD
-def extract_formatter(multimodal_data: dict[str, Any], user_instruction: str) -> list[dict[str, str]]:
-=======
 def extract_formatter(
-    df_text: str, output_cols: dict[str, str | None], extract_quotes: bool = True
+    multimodal_data: dict[str, Any], output_cols: dict[str, str | None], extract_quotes: bool = True
 ) -> list[dict[str, str]]:
     output_col_names = list(output_cols.keys())
     # Set the description to be the key if no value is provided
@@ -250,7 +248,6 @@
 
     fields_str = ", ".join(all_fields)
 
->>>>>>> 92ebfeab
     sys_instruction = (
         "The user will provide the columns that need to be extracted and some relevant context.\n"
         f"Your job is to extract these columns and provide only a concise value for each field "
@@ -261,14 +258,7 @@
 
     messages = [
         {"role": "system", "content": sys_instruction},
-<<<<<<< HEAD
-        user_message_formatter(multimodal_data, f"Instruction: {user_instruction}"),
-=======
-        {
-            "role": "user",
-            "content": f"Context:\n{df_text}",
-        },
->>>>>>> 92ebfeab
+        user_message_formatter(multimodal_data),
     ]
     return messages
 
