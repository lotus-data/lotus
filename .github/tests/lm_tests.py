--- conflicted
+++ resolved
@@ -573,7 +573,10 @@
     judge_instruction = "Rate the accuracy and completeness of this {answer} to the {question} on a scale of 1-10, where 10 is excellent. Only output the score."
     expected_scores = ["8", "1"]
     df = df.llm_as_judge(judge_instruction)
-    assert list(df["_judge_0"].values) == expected_scores
+    assert len(list(df["_judge_0"].values)) == len(expected_scores)
+    for i in range(len(df)):
+        assert len(df.iloc[i]["_judge_0"]) >= 1
+        assert df.iloc[i]["_judge_0"] == expected_scores[i]
 
 
 @pytest.mark.parametrize("model", get_enabled("gpt-4o-mini", "ollama/llama3.1"))
@@ -594,13 +597,16 @@
     df = pd.DataFrame(data)
 
     class EvaluationScore(BaseModel):
-        score: int = Field(description="Score from 1-10")
+        score: int = Field(description="Score from 1-2. 1 is the lowest score and 2 is the highest score.")
         reasoning: str = Field(description="Detailed reasoning for the score")
 
     judge_instruction = "Evaluate the student {answer} for the {question}"
     df = df.llm_as_judge(judge_instruction, response_format=EvaluationScore)
-<<<<<<< HEAD
-    assert [df["_judge_0"].values[0].score, df["_judge_0"].values[1].score] == [8, 1]
+    expected_scores = ["2", "1"]
+    for i in range(len(df)):
+        assert isinstance(df.iloc[i]["_judge_0"].score, int)
+        assert df.iloc[i]["_judge_0"].score == int(expected_scores[i])
+        assert len(df.iloc[i]["_judge_0"].reasoning) >= 1
 
 
 @pytest.mark.parametrize("model", get_enabled("gpt-4o-mini", "ollama/llama3.1"))
@@ -623,16 +629,8 @@
     judge_instruction = "Rate the accuracy and completeness of this {answer} to the {question} on a scale of 1-10, where 10 is excellent. Only output the score."
     df = df.llm_as_judge(judge_instruction, system_prompt=system_prompt)
     assert all(df["_judge_0"].values == "1")
-=======
-    expected_scores = ["8", "1"]
-    assert len(list(df["answer"].values)) == len(expected_scores)
-    for i in range(len(df)):
-        assert len(df.iloc[i]["answer"]) >= 1
-    assert isinstance(df.iloc[0]["_judge_0"].score, int)
-    assert len(df.iloc[0]["_judge_0"].reasoning) >= 1
 
     # assert [df["_judge_0"].values[0].score, df["_judge_0"].values[1].score] == [8, 1]
->>>>>>> 71e1b47b
 
 
 @pytest.mark.parametrize("model", get_enabled("gpt-4o-mini", "ollama/llama3.1"))
